language: python
env:
  - DJANGO="django==1.3.5"
  - DJANGO="django==1.4.3"
  - DJANGO=https://github.com/django/django/zipball/master
python:
  - "2.6"
  - "2.7"
# command to install dependencies
install:
    - pip install -q $DJANGO --use-mirrors
    - pip install -q -r requirements.txt --use-mirrors
    - python setup.py develop
<<<<<<< HEAD
script: tests/test.sh
=======
script: python example/manage.py test provider oauth2 -v2
branches:
  only:
    - master
    - develop
>>>>>>> 1e20314c
<|MERGE_RESOLUTION|>--- conflicted
+++ resolved
@@ -11,12 +11,8 @@
     - pip install -q $DJANGO --use-mirrors
     - pip install -q -r requirements.txt --use-mirrors
     - python setup.py develop
-<<<<<<< HEAD
-script: tests/test.sh
-=======
-script: python example/manage.py test provider oauth2 -v2
 branches:
   only:
     - master
     - develop
->>>>>>> 1e20314c
+script: tests/test.sh
